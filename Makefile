--- conflicted
+++ resolved
@@ -18,18 +18,28 @@
 simulate:
 	scripts/run_sim.sh
 
-<<<<<<< HEAD
+# NEW: read-only discover (filters by edge; no swaps)
 discover:
-	python -m oldgold.exec.discover --chain bsc --base WBNB --tokens-file tokens.txt --min-edge-bps 400 --grid "1e3,1e4,1e5" --top 100
+	python -m oldgold.exec.discover \
+	  --chain bsc --base WBNB \
+	  --tokens-file tokens.txt \
+	  --min-edge-bps 400 \
+	  --grid "1e3,1e4,1e5" \
+	  --top 100
 
+# NEW: dust probes on the shortlist + tax-aware sim
 batch-probe:
-	python -m oldgold.exec.batch_probe --chain bsc --infile out/discover_bsc_WBNB.json --top 15 --grid "1e3,5e3,1e4"
-=======
+	python -m oldgold.exec.batch_probe \
+	  --chain bsc \
+	  --infile out/discover_bsc_WBNB.json \
+	  --top 15 \
+	  --grid "1e3,5e3,1e4"
+
+# NEW: quick human checklist
 validate:
 	@echo "1) Ensure RPC_BSC & PK set in .env"
 	@echo "2) (optional) Wrap dust: python -m oldgold.exec.wrap --amount 0.001"
 	@echo "3) Try: oldgold run-one --chain bsc --token 0x... --base WBNB --grid '1e3,5e3,1e4' --slip-bps 20"
->>>>>>> 1f70df0f
 
 docker-build:
 	docker build -t oldgold .
@@ -37,8 +47,4 @@
 docker-run:
 	docker run --rm -it --env-file .env oldgold
 
-<<<<<<< HEAD
-.PHONY: install format test scan probe simulate discover batch-probe docker-build docker-run
-=======
-.PHONY: install format test scan probe simulate validate docker-build docker-run
->>>>>>> 1f70df0f
+.PHONY: install format test scan probe simulate discover batch-probe validate docker-build docker-run
